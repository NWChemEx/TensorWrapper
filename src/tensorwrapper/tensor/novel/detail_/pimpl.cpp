#include "../../../ta_helpers/slice.hpp"
#include "../../../ta_helpers/ta_helpers.hpp"
#include "tensorwrapper/tensor/novel/detail_/pimpl.hpp"

#include "../../buffer/detail_/ta_buffer_pimpl.hpp"
#include "../shapes/detail_/sparse_shape_pimpl.hpp"

namespace tensorwrapper::tensor::novel::detail_ {
namespace {

// TODO: This is basically tensorwrapper::tensor::to_vector copy/pasted, need to
//       work this into main to_vector routine
auto to_vector_from_pimpl(const TensorWrapperPIMPL<field::Scalar>& t) {
    auto t_ta = std::get<TA::TSpArrayD>(t.variant());
    t_ta.make_replicated();
    std::vector<double> rv(t.size(), 0.0);

    for(const auto& tile_i : t_ta) {
        const auto& i_range = tile_i.get().range();
        for(auto idx : i_range) rv[i_range.ordinal(idx)] = tile_i.get()[idx];
    }
    return rv;
}

#if 0
template<typename VariantType>
auto make_extents(VariantType&& v) {
    using extents_type = TensorWrapperPIMPL<field::Scalar>::extents_type;
    using size_type    = typename extents_type::size_type;

    auto l = [=](auto&& t) {
        if(!t.is_initialized()) return extents_type{};
        const auto& tr = t.trange();
        extents_type rv(tr.rank());
        const auto& erange = tr.elements_range().extent();
        for(size_type i = 0; i < rv.size(); ++i) rv[i] = erange[i];
        return rv;
    };
    return std::visit(l, std::forward<VariantType>(v));
}

#endif

<<<<<<< HEAD
// TODO: This should live in Buffer, but can't until new TW
// infrastructure replaces old
template <typename FieldType>
void reshape_helper( buffer::Buffer<FieldType>& buffer, 
  const Shape<FieldType>& shape ) {

    auto l = [&](auto&& old_tensor) {
        TA::foreach_inplace( old_tensor, [&](auto&& tile) {
            const auto range = tile.range();
	    const auto lo    = range.lobound();
	    const auto up    = range.upbound();
            sparse_map::Index lo_idx(lo.begin(), lo.end());
            sparse_map::Index up_idx(up.begin(), up.end());
	    if(shape.is_hard_zero(lo_idx, up_idx)) {
	        tile.scale_to(0.);
            }
	    return TA::norm(tile);
        });
    };
    std::visit(l, buffer.variant() );
=======
namespace {
template<typename FieldType>
void reshape_helper(buffer::Buffer<FieldType>& buffer,
                    const Shape<FieldType>& shape) {
    using ta_pimpl_type =
      tensorwrapper::tensor::buffer::detail_::TABufferPIMPL<FieldType>;
    auto* ta_pimpl = dynamic_cast<ta_pimpl_type*>(buffer.pimpl());
    if(!ta_pimpl)
        throw std::runtime_error("Reshape only implemented for TA Backends");
>>>>>>> 23bc06e9
}

/// XXX This should be replaced with Buffer::slice
template<typename FieldType>
auto slice_helper(buffer::Buffer<FieldType>& buffer,
                  const sparse_map::Index& low, const sparse_map::Index& high) {
    using ta_pimpl_type =
      tensorwrapper::tensor::buffer::detail_::TABufferPIMPL<FieldType>;
    auto* ta_pimpl = dynamic_cast<ta_pimpl_type*>(buffer.pimpl());
    if(!ta_pimpl)
        throw std::runtime_error("Slice only implemented for TA Backends");

    auto l = [=](auto&& arg) {
        using clean_t         = std::decay_t<decltype(arg)>;
        constexpr bool is_tot = TensorTraits<clean_t>::is_tot;
        clean_t rv;
        if constexpr(is_tot) {
            throw std::runtime_error("Can't slice a ToT.");
        } else {
            rv = ta_helpers::slice(arg, low, high);
        }
        return rv;
    };

    auto slice_pimpl =
      std::make_unique<ta_pimpl_type>(std::visit(l, buffer.variant()));

    return std::make_unique<buffer::Buffer<FieldType>>(std::move(slice_pimpl));
}
<<<<<<< HEAD

}
=======
} // namespace
>>>>>>> 23bc06e9

// Macro to avoid retyping the full type of the PIMPL
#define PIMPL_TYPE TensorWrapperPIMPL<FieldType>

template<typename FieldType>
PIMPL_TYPE::TensorWrapperPIMPL(buffer_pointer b, shape_pointer s,
                               allocator_pointer p) :
  m_buffer_(std::move(b)), m_allocator_(std::move(p)), m_shape_(std::move(s)) {}

template<typename FieldType>
typename PIMPL_TYPE::pimpl_pointer PIMPL_TYPE::clone() const {
    allocator_pointer new_alloc(m_allocator_ ? m_allocator_->clone() : nullptr);
    shape_pointer new_shape(m_shape_ ? m_shape_->clone() : nullptr);
    buffer_pointer new_buffer(
      m_buffer_ ? std::make_unique<buffer_type>(*m_buffer_) : nullptr);
    return std::make_unique<my_type>(
      std::move(new_buffer), std::move(new_shape), std::move(new_alloc));
}

template<typename FieldType>
typename PIMPL_TYPE::const_allocator_reference PIMPL_TYPE::allocator() const {
    if(m_allocator_) return *m_allocator_;
    throw std::runtime_error("Tensor has no allocator!!!!");
}

template<typename FieldType>
typename PIMPL_TYPE::const_shape_reference PIMPL_TYPE::shape() const {
    if(m_shape_) return *m_shape_;
    throw std::runtime_error("Tensor has no shape!!!!");
}

template<typename FieldType>
typename PIMPL_TYPE::const_buffer_reference PIMPL_TYPE::buffer() const {
    if(m_buffer_) return *m_buffer_;
    throw std::runtime_error("Tensor has no buffer!!!!");
}

template<typename FieldType>
typename PIMPL_TYPE::buffer_reference PIMPL_TYPE::buffer() {
    if(m_buffer_) return *m_buffer_;
    throw std::runtime_error("Tensor has no buffer!!!!");
}

template<typename FieldType>
typename PIMPL_TYPE::labeled_variant_type PIMPL_TYPE::annotate(
  const annotation_type& annotation) {
    auto& m_tensor_   = buffer().variant();
    using new_variant = labeled_variant_t<variant_type>;
    auto l            = [&](auto&& t) { return new_variant(t(annotation)); };
    return std::visit(l, m_tensor_);
}

template<typename FieldType>
typename PIMPL_TYPE::const_labeled_type PIMPL_TYPE::annotate(
  const annotation_type& annotation) const {
    auto& m_tensor_   = buffer().variant();
    using new_variant = const_labeled_type;
    auto l            = [&](auto&& t) { return new_variant(t(annotation)); };
    return std::visit(l, m_tensor_);
}

template<typename FieldType>
typename PIMPL_TYPE::extents_type PIMPL_TYPE::extents() const {
    if(m_shape_) {
        auto ex = m_shape_->extents();
        if(ex != extents_type{}) return ex;
    }
    return extents_type{};
}

template<typename FieldType>
typename PIMPL_TYPE::annotation_type PIMPL_TYPE::make_annotation(
  const annotation_type& letter) const {
    auto r                = rank();
    constexpr bool is_tot = std::is_same_v<FieldType, field::Tensor>;
    auto outer_rank       = (is_tot ? outer_rank_() : r);
    annotation_type x;
    if(r == 0) return x;
    for(decltype(r) i = 0; i < r - 1; ++i) {
        x += letter + std::to_string(i);
        x += (i + 1 == outer_rank ? ";" : ",");
    }
    x += letter + std::to_string(r - 1);
    return x;
}

/// XXX THESE ARE TO BE REMOVED
template<typename FieldType>
typename PIMPL_TYPE::variant_type& PIMPL_TYPE::variant() {
    return buffer().variant();
}

/// XXX THESE ARE TO BE REMOVED
template<typename FieldType>
const typename PIMPL_TYPE::variant_type& PIMPL_TYPE::variant() const {
    return buffer().variant();
}

template<typename FieldType>
typename PIMPL_TYPE::rank_type PIMPL_TYPE::rank() const {
    return outer_rank_() + inner_rank_(index_type{});
}

template<typename FieldType>
void PIMPL_TYPE::reallocate(allocator_pointer p) {
    reallocate_(*p);
    m_allocator_ = std::move(p);
}

template<typename FieldType>
void PIMPL_TYPE::reshape(shape_pointer pshape) {
    reshape_(*pshape);
    m_shape_ = std::move(pshape);
}

template<typename FieldType>
typename PIMPL_TYPE::scalar_value_type PIMPL_TYPE::norm() const {
    return buffer().norm();
}

template<typename FieldType>
typename PIMPL_TYPE::scalar_value_type PIMPL_TYPE::sum() const {
    return buffer().sum();
}

template<typename FieldType>
typename PIMPL_TYPE::scalar_value_type PIMPL_TYPE::trace() const {
    return buffer().trace();
}

template<typename FieldType>
typename PIMPL_TYPE::size_type PIMPL_TYPE::size() const {
    auto dims = extents();
    if(dims.empty()) return 0;
    std::multiplies<size_type> fxn;
    return std::accumulate(dims.begin(), dims.end(), size_type{1}, fxn);
}

template<typename FieldType>
typename PIMPL_TYPE::pimpl_pointer PIMPL_TYPE::slice(
  const il_type& lo, const il_type& hi, allocator_pointer p) const {
#if 0
    sparse_map::Index low(lo), high(hi);
    auto l = [=](auto&& arg) {
        using clean_t         = std::decay_t<decltype(arg)>;
        constexpr bool is_tot = TensorTraits<clean_t>::is_tot;
        clean_t rv;
        if constexpr(is_tot) {
            throw std::runtime_error("Can't slice a ToT.");
        } else {
            rv = ta_helpers::slice(arg, low, high);
        }
        return rv;
    };

    return std::make_unique<my_type>(std::visit(l, m_tensor_), std::move(p));
#else
    // throw std::runtime_error("TWPIMPL::slice NYI");
    // return nullptr;
    if(!p or !m_allocator_->is_equal(*p))
        throw std::runtime_error("slice + reallocate NYI");
    return std::make_unique<my_type>(slice_helper(*m_buffer_, lo, hi),
                                     m_shape_->slice(lo, hi), std::move(p));
#endif
}

template<typename FieldType>
std::ostream& PIMPL_TYPE::print(std::ostream& os) const {
    os << *m_buffer_;
    return os;
}

template<typename FieldType>
void PIMPL_TYPE::hash(tensorwrapper::detail_::Hasher& h) const {
    h(m_shape_, m_allocator_, m_buffer_);
}

template<typename FieldType>
bool PIMPL_TYPE::operator==(const TensorWrapperPIMPL& rhs) const {
    // Compare shapes
    if(m_shape_ && rhs.m_shape_) {
        if(!m_shape_->is_equal(*rhs.m_shape_)) return false;
    } else if(!m_shape_ != !rhs.m_shape_)
        return false;

    // Compare allocators
    if(m_allocator_ && rhs.m_allocator_) {
        if(!m_allocator_->is_equal(*rhs.m_allocator_)) return false;
    } else if(!m_allocator_ != !rhs.m_allocator_)
        return false;

    // Compare buffers
    if(m_buffer_ && rhs.m_buffer_) {
        return *m_buffer_ == *rhs.m_buffer_;
    } else
        return m_buffer_ == rhs.m_buffer_;
}

template<typename FieldType>
void PIMPL_TYPE::update_shape() {
#if 0
    auto new_shape = std::make_unique<shape_type>(make_extents(m_tensor_));
    if(m_shape_ && extents() == new_shape->extents()) return;
    m_shape_.swap(new_shape);
#else
    throw std::runtime_error("TWPIMPL::update_shape NYI");
#endif
}

//------------------------------------------------------------------------------
//                     Private Member Functions
//------------------------------------------------------------------------------

template<typename FieldType>
void PIMPL_TYPE::reshape_(const shape_type& other) {
#if 0
    auto shape = other.extents();

    // Short-circuit if shapes are polymorphically equivalent
    if(m_shape_->is_equal(other)) return;

    // If the extents aren't the same we're shuffling elements around
    if(shape != extents()) shuffle_(shape);

    // TODO: This is basically a hack to compare the sparsities
    auto ta_tensor = other.make_tensor(*m_allocator_);

    auto l = [&](auto&& old_tensor) {
        auto m = [&](auto&& new_tensor) {
            if(old_tensor.shape() == new_tensor.shape()) return;
            const auto& new_shape = new_tensor.shape();
            auto dummy_idx        = make_annotation("j");
            old_tensor(dummy_idx) = old_tensor(dummy_idx).set_shape(new_shape);
        };
        std::visit(m, ta_tensor);
    };
    std::visit(l, m_tensor_);
#else
    // Short-circuit if shapes are polymorphically equivalent
    if(m_shape_->is_equal(other)) return;

    // If the extents aren't the same we're shuffling elements around
<<<<<<< HEAD
    if(m_shape_->extents() != other.extents()) shuffle_(other);

    // Apply sparsity
    reshape_helper( *m_buffer_, other );
=======
    // if(m_shape_->extents() != other.extents()) shuffle_(shape);

    // Apply sparsity
    // TODO: This should live in Buffer, but can't until new TW
    // infrastructure replaces old
    reshape_helper(*m_buffer_, other);

    throw std::runtime_error("Reshape NYI");
>>>>>>> 23bc06e9
#endif
}

template<typename FieldType>
void PIMPL_TYPE::reallocate_(const_allocator_reference p) {
#if 0
    auto l = [&](auto&& arg) {
        // We have nothing to do if it's not initialized yet
        if(!arg.is_initialized()) return;

        // Only retile if the tiled ranges are different
        const auto tr = p.make_tiled_range(extents());
        if(arg.trange() != tr) {
            if constexpr(std::is_same_v<FieldType, field::Scalar>) {
                arg = TA::retile(arg, tr);
            } else {
                throw std::runtime_error("reallocate for ToT NYI!!!");
            }
        }
    };
    std::visit(l, m_tensor_);
#else
    if(m_allocator_ and m_shape_) {
        auto tmp  = p.reallocate(*m_buffer_, *m_shape_);
        m_buffer_ = std::make_unique<buffer_type>(std::move(tmp));
    }
#endif
}

template<typename FieldType>
void PIMPL_TYPE::shuffle_(const shape_type& shape) {
    const auto times_op = std::multiplies<size_t>();
    auto extents = shape.extents();
    auto new_volume = std::accumulate(extents.begin(), extents.end(), 1, times_op);

    if(new_volume != size()) {
        std::string msg =
          "Volume of the new shape: " + std::to_string(new_volume) +
          " is not the same as " +
          "the volume of the old shape: " + std::to_string(size());
        throw std::runtime_error(msg);
    }

#if 0
    auto tr = m_allocator_->make_tiled_range(shape);

    // TODO: Use a distribution aware algorithm
    auto l = [=](auto&& arg) {
        using clean_t = std::decay_t<decltype(arg)>;
        clean_t rv;
        if constexpr(TensorTraits<clean_t>::is_tot) {
            std::runtime_error("Can't reshape a ToT");
        } else {
            auto data = to_vector_from_pimpl(*this);
            rv        = TA::make_array<clean_t>(
              arg.world(), tr, [=](auto& tile, const auto& range) {
                  tile = std::decay_t<decltype(tile)>(range);
                  for(const auto& new_idx : range) {
                      tile[new_idx] = data[range.ordinal(new_idx)];
                  }
                  return tile.norm();
              });
        }
        return rv;
    };
    m_tensor_ = std::visit(l, m_tensor_);
#else
    throw std::runtime_error("TW:shuffle_ NYI");
#endif
}

template<typename FieldType>
typename PIMPL_TYPE::rank_type PIMPL_TYPE::inner_rank_(index_type idx) const {
    if constexpr(field::is_tensor_field_v<FieldType>)
        return m_shape_ ? m_shape_->inner_extents().at(idx).extents().size() :
                          0;
    else
        return 0;
}

template<typename FieldType>
typename PIMPL_TYPE::rank_type PIMPL_TYPE::outer_rank_() const noexcept {
    return m_shape_ ? m_shape_->extents().size() : 0;
}

#undef PIMPL_TYPE

template class TensorWrapperPIMPL<field::Scalar>;
template class TensorWrapperPIMPL<field::Tensor>;

} // namespace tensorwrapper::tensor::novel::detail_<|MERGE_RESOLUTION|>--- conflicted
+++ resolved
@@ -41,7 +41,6 @@
 
 #endif
 
-<<<<<<< HEAD
 // TODO: This should live in Buffer, but can't until new TW
 // infrastructure replaces old
 template <typename FieldType>
@@ -62,17 +61,6 @@
         });
     };
     std::visit(l, buffer.variant() );
-=======
-namespace {
-template<typename FieldType>
-void reshape_helper(buffer::Buffer<FieldType>& buffer,
-                    const Shape<FieldType>& shape) {
-    using ta_pimpl_type =
-      tensorwrapper::tensor::buffer::detail_::TABufferPIMPL<FieldType>;
-    auto* ta_pimpl = dynamic_cast<ta_pimpl_type*>(buffer.pimpl());
-    if(!ta_pimpl)
-        throw std::runtime_error("Reshape only implemented for TA Backends");
->>>>>>> 23bc06e9
 }
 
 /// XXX This should be replaced with Buffer::slice
@@ -102,12 +90,7 @@
 
     return std::make_unique<buffer::Buffer<FieldType>>(std::move(slice_pimpl));
 }
-<<<<<<< HEAD
-
-}
-=======
-} // namespace
->>>>>>> 23bc06e9
+}
 
 // Macro to avoid retyping the full type of the PIMPL
 #define PIMPL_TYPE TensorWrapperPIMPL<FieldType>
@@ -350,21 +333,10 @@
     if(m_shape_->is_equal(other)) return;
 
     // If the extents aren't the same we're shuffling elements around
-<<<<<<< HEAD
     if(m_shape_->extents() != other.extents()) shuffle_(other);
 
     // Apply sparsity
-    reshape_helper( *m_buffer_, other );
-=======
-    // if(m_shape_->extents() != other.extents()) shuffle_(shape);
-
-    // Apply sparsity
-    // TODO: This should live in Buffer, but can't until new TW
-    // infrastructure replaces old
     reshape_helper(*m_buffer_, other);
-
-    throw std::runtime_error("Reshape NYI");
->>>>>>> 23bc06e9
 #endif
 }
 
