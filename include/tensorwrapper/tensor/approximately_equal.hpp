--- conflicted
+++ resolved
@@ -1,6 +1,6 @@
 #pragma once
 #include "tensorwrapper/tensor/allclose.hpp"
-#include "tensorwrapper/tensor/allocators/allocator.hpp"
+#include "tensorwrapper/tensor/allocator/allocator.hpp"
 #include "tensorwrapper/tensor/approximately_equal.hpp"
 #include "tensorwrapper/tensor/shapes/shapes.hpp"
 #include "tensorwrapper/tensor/tensor_wrapper.hpp"
@@ -26,7 +26,6 @@
  *  @return True if @p actual is "close" to @p ref and false otherwise.
  */
 
-<<<<<<< HEAD
  template<typename FieldType>	
  bool are_approximately_equal(const TensorWrapper<FieldType>& actual, const TensorWrapper<FieldType>& ref, double rtol, double atol){
 
@@ -35,16 +34,4 @@
 	   allclose(actual, ref, rtol, atol);
  }
 
-} // namespace tensorwrapper::tensor
-=======
-template<typename FieldType>
-bool are_approximately_equal(const TensorWrapper<FieldType>& actual,
-                             const TensorWrapper<FieldType>& ref, double rtol,
-                             double atol) {
-    return allclose(actual, ref, rtol, atol) &&
-           (actual.allocator() == ref.allocator()) &&
-           (actual.shape() == ref.shape());
-}
->>>>>>> 92dd0ca9
-
 } // namespace tensorwrapper::tensor