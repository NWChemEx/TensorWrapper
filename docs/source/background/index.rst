--- conflicted
+++ resolved
@@ -23,10 +23,6 @@
 
    terminology
    logical_v_physical
-<<<<<<< HEAD
-   terminology
    nested_tensors
-=======
    key_features
-   other_choices
->>>>>>> aa42df93
+   other_choices